# -*- coding: utf-8 -*-
#from __future__ import absolute_import, division, print_function

import warnings
import numpy as np


__all__ = ['polyval2d', 'polygrid2d', 'polyfit2d']


class RankWarning(UserWarning):
    pass


def _polyvander2d(x, y, deg):
    """Return the pseudo-Vandermonde matrix for a given degree.

    [[1, x[0], y[0], ... , x[0]*y[0]^(n-1), y[0]^n]
     [1, x[1], y[1], ... , x[1]*y[1]^(n-1), y[1]^n]
     ...                                       ...
     [1, x[M], y[M], ... , x[M]*y[M]^(n-1), y[M]^n]]

    where `n` is `deg`.

    Parameters
    ----------
    x, y : array_like, shape (M,)
        Array of points. `x` and `y` must have the same shape.
    deg : int
        Degree of the resulting matrix.

    Returns
    -------
    v : ndarray
        The Vandermonde matrix. The shape of the matrix is ``x.shape +
        ((deg+1)*(deg+2) // 2, ))``.
    """
    x = np.array(x, copy=False, ndmin=1) + 0.0
    y = np.array(y, copy=False, ndmin=1) + 0.0
    if x.ndim != 1:
        raise ValueError("x must be 1-dim.")
    if y.ndim != 1:
        raise ValueError("y must be 1-dim.")

    dims = ((deg+1)*(deg+2) // 2, ) + x.shape
    v = np.empty(dims, dtype=x.dtype)
    v[0] = x * 0 + 1.0
    i = 1
    for j in range(1, deg+1):
        v[i:i+j] = x * v[i-j:i]
        v[i+j] = y * v[i-1]
        i += j + 1
    return np.rollaxis(v, 0, v.ndim)


def polyfit2d(x, y, z, deg=1, rcond=None, full_output=False):
    """Return the coefficients of a polynomial of degree `deg`.

    The coefficients are determined by the least square fit to given data values
    `z` at given points ``(x, y)``.  The fitting assumes the polynomial in a
    form::

    .. math:: p(x,y) = \\sum_{i,j} c_{i,j} * x^i * y^j

    with a constraint of ``i + j <= n`` where `n` is `deg`.

    Parameters
    ----------
    x, y : array_like, shape (M,)
        x- and y-oordinates of the M data points ``(x[i], y[i])``.
    z : array_like, shape (M,)
        z-coordinates of the M data points.
    deg : int, optional
        Degree of the polynomial to be fit.
    rcond : float, optional
        Relative condition of the fit.  Singular values smaller than
        `rcond`, relative to the largest singular value, will be
        ignored.  The default value is ``len(x)*eps``, where `eps` is
        the relative precision of the platform's float type, about 2e-16
        in most cases.
    full_output : {True, False}, optional
        Just the coefficients are returned if False, and diagnostic
        information from the SVD is also returned if True.

    Returns
    -------
    coef : ndarray
        Array of coefficients.
    [residuals, rank, singular_values, rcond] : if `full_output` = True
        Sum of the squared residuals of the least-squares fit; the
        effective rank of the scaled pseudo-Vandermonde matrix; its
        singular values, and the specified value of `rcond`. For more
        details, see `numpy.linalg.lstsq`.

    Warns
    -----
    RankWarning
        The rank of the coefficient matrix in the least-squares fit is
        deficient.  The warning is only raised if `full_output` = False.

    See Also
    --------
    polyval2d, polygrid2d
    """
    x = np.asarray(x) + 0.0
    y = np.asarray(y) + 0.0
    z = np.asarray(z) + 0.0

    deg = int(deg)
    if deg < 1:
        raise ValueError("deg must be larger than 1.")

    # Check inputs.
    if x.ndim != 1:
        raise ValueError("x must be 1-dim.")
    if y.ndim != 1:
        raise ValueError("y must be 1-dim.")
    if z.ndim != 1:
        raise ValueError("z must be 1-dim.")
    if x.size != y.size or x.size != z.size:
        raise ValueError("x, y, and z must have the same size.")

    # Set up the matrices for the problem in transposed form.
    lhs = _polyvander2d(x, y, deg).T
    rhs = z.T

    # Set rcond.
    if rcond is None:
        rcond = x.size * np.finfo(x.dtype).eps

    # Determine the norms of the design maxtirx columns.
    if issubclass(lhs.dtype.type, np.complexfloating):
        scl = np.sqrt((np.square(lhs.real) + np.square(lhs.imag)).sum(1))
    else:
        scl = np.sqrt(np.square(lhs).sum(1))
    scl[scl == 0] = 1

    # Solve the least squares problem.
    c1, resids, rank, s = np.linalg.lstsq(lhs.T / scl, rhs.T, rcond)
    c1 = (c1.T / scl).T

    # Warn on rank reduction.
    if rank != lhs.shape[0] and not full_output:
        msg = "The fit may be poorly conditioned."
        warnings.warn(msg, RankWarning)

    # Allocate the coefficients in a 2-dim array.
    inds = []
    for m in range(deg + 1):
        for j in range(m + 1):
            for i in range(m + 1):
                if i + j != m:
                    continue
                inds.append((i, j))
    c2 = np.zeros((deg + 1, deg + 1))
<<<<<<< HEAD
    c2[tuple(zip(*inds))] = c1
=======
    c2[list(zip(*inds))] = c1
>>>>>>> 57dfc72a

    if full_output:
        return c2, [resids, rank, s, rcond]
    else:
        return c2


def polygrid2d(x, y, c):
    """
    Evaluate a 2-D polynomial on the Cartesian product of x and y.

    This function returns the values:

    .. math:: p(a,b) = \sum_{i,j} c_{i,j} * a^i * b^j

    where the points `(a, b)` consist of all pairs formed by taking
    `a` from `x` and `b` from `y`. The resulting points form a grid with
    `x` in the first dimension and `y` in the second.

    The parameters `x` and `y` are converted to arrays only if they are
    tuples or a lists, otherwise they are treated as a scalars. In either
    case, either `x` and `y` or their elements must support multiplication
    and addition both with themselves and with the elements of `c`.

    If `c` has fewer than two dimensions, ones are implicitly appended to
    its shape to make it 2-D. The shape of the result will be c.shape[2:] +
    x.shape + y.shape.

    Parameters
    ----------
    x, y : array_like, compatible objects
        The two dimensional series is evaluated at the points in the
        Cartesian product of `x` and `y`.  If `x` or `y` is a list or
        tuple, it is first converted to an ndarray, otherwise it is left
        unchanged and, if it isn't an ndarray, it is treated as a scalar.
    c : array_like
        Array of coefficients ordered so that the coefficients for terms of
        degree i,j are contained in ``c[i,j]``. If `c` has dimension
        greater than two the remaining indices enumerate multiple sets of
        coefficients.

    Returns
    -------
    values : ndarray, compatible object
        The values of the two dimensional polynomial at points in the Cartesian
        product of `x` and `y`.

    See Also
    --------
    polyval2d, polyfit2d
    numpy.polynomial.polynomial.polygrid2d
    """
    from numpy.polynomial.polynomial import polygrid2d

    c = np.asarray(c)
    if c.ndim != 2 or c.shape[0] != c.shape[1]:
        raise ValueError("c must be a squard 2-dim array.")
    return polygrid2d(x, y, c)


def polyval2d(x, y, c):
    """Evaluate a 2-D polynomial at points (x, y).

    This function returns the value

    .. math:: p(x,y) = \\sum_{i,j} c_{i,j} * x^i * y^j

    Parameters
    ----------
    x, y : array_like, compatible objects
        The two dimensional series is evaluated at the points (x, y), where x
        and y must have the same shape. If x or y is a list or tuple, it is
        first converted to an ndarray, otherwise it is left unchanged and, if it
        is not an ndarray, it is treated as a scalar.
    c : array_like
        Array of coefficients ordered so that the coefficient of the term of
        multi-degree i,j is contained in `c[i,j]`.

    Returnes
    --------
    values : ndarray, compatible object
        The values of the two dimensional polynomial at points formed with pairs
        of corresponding values from x and y.

    See Also
    --------
    polygrid2d, polyfit2d
    numpy.polynomial.polynomial.polyval2d
    """
    from numpy.polynomial.polynomial import polyval2d

    c = np.asarray(c)
    if c.ndim != 2 or c.shape[0] != c.shape[1]:
        raise ValueError("c must be a squared 2-dim array.")
    return polyval2d(x, y, c)<|MERGE_RESOLUTION|>--- conflicted
+++ resolved
@@ -153,11 +153,7 @@
                     continue
                 inds.append((i, j))
     c2 = np.zeros((deg + 1, deg + 1))
-<<<<<<< HEAD
     c2[tuple(zip(*inds))] = c1
-=======
-    c2[list(zip(*inds))] = c1
->>>>>>> 57dfc72a
 
     if full_output:
         return c2, [resids, rank, s, rcond]
