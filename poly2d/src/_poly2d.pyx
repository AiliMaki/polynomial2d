# -*- coding: utf-8 -*-
"""A 2-dim polynomial extension module.

Notes
-----
This extensioin module does not handle errors caused by inconsistent
input parameters.  Validation of input parameters must be done in a
corresponding module.
"""
# cython: cdivision=True
from __future__ import division
cimport cython
cimport numpy as np
from numpy cimport (npy_intp, NPY_DOUBLE, ndarray, PyArray_ZEROS)



np.import_array()

<<<<<<< HEAD
ctypedef np.float_t DTYPE_t
=======
ctypedef np.float64_t dtype_t
>>>>>>> 4200f9ec


@cython.wraparound(False)
@cython.boundscheck(False)
<<<<<<< HEAD
def poly1(ndarray[DTYPE_t, ndim=1] xi,
          ndarray[DTYPE_t, ndim=1] yi,
          ndarray[DTYPE_t, ndim=1] cx,
          ndarray[DTYPE_t, ndim=1] cy):
    cdef:
        Py_ssize_t n = xi.shape[0]
        ndarray[DTYPE_t, ndim=1] xo = \
                PyArray_ZEROS(1, <npy_intp*>&n, NPY_DOUBLE, 0)
        ndarray[DTYPE_t, ndim=1] yo = \
                PyArray_ZEROS(1, <npy_intp*>&n, NPY_DOUBLE, 0)
=======
def poly1(np.ndarray[dtype_t, ndim=1] xi,
          np.ndarray[dtype_t, ndim=1] yi,
          np.ndarray[dtype_t, ndim=1] cx,
          np.ndarray[dtype_t, ndim=1] cy):
    cdef:
        Py_ssize_t n = xi.shape[0]
        np.ndarray[dtype_t, ndim=1] xo = \
                np.PyArray_ZEROS(1, <np.npy_intp*>&n, np.NPY_DOUBLE, 0)
        np.ndarray[dtype_t, ndim=1] yo = \
                np.PyArray_ZEROS(1, <np.npy_intp*>&n, np.NPY_DOUBLE, 0)
>>>>>>> 4200f9ec

    cdef Py_ssize_t i

    for i in range(n):
        xo[i] = cx[0] + cx[1]*xi[i] + cx[2]*yi[i]
        yo[i] = cy[0] + cy[1]*xi[i] + cy[2]*yi[i]

    return xo, yo


@cython.wraparound(False)
@cython.boundscheck(False)
<<<<<<< HEAD
def poly2(ndarray[DTYPE_t, ndim=1] xi,
          ndarray[DTYPE_t, ndim=1] yi,
          ndarray[DTYPE_t, ndim=1] cx,
          ndarray[DTYPE_t, ndim=1] cy):
    cdef:
        Py_ssize_t n = xi.shape[0]
        ndarray[DTYPE_t, ndim=1] xo = \
                PyArray_ZEROS(1, <npy_intp*>&n, NPY_DOUBLE, 0)
        ndarray[DTYPE_t, ndim=1] yo = \
                PyArray_ZEROS(1, <npy_intp*>&n, NPY_DOUBLE, 0)
=======
def poly2(np.ndarray[dtype_t, ndim=1] xi,
          np.ndarray[dtype_t, ndim=1] yi,
          np.ndarray[dtype_t, ndim=1] cx,
          np.ndarray[dtype_t, ndim=1] cy):
    cdef:
        Py_ssize_t n = xi.shape[0]
        np.ndarray[dtype_t, ndim=1] xo = \
                np.PyArray_ZEROS(1, <np.npy_intp*>&n, np.NPY_DOUBLE, 0)
        np.ndarray[dtype_t, ndim=1] yo = \
                np.PyArray_ZEROS(1, <np.npy_intp*>&n, np.NPY_DOUBLE, 0)
>>>>>>> 4200f9ec

    cdef:
        double x, y
        Py_ssize_t i

    for i in range(n):
        x = xi[i]
        y = yi[i]

        xo[i] = cx[0] + cx[1]*x + cx[2]*y + \
                cx[3]*x*x + cx[4]*x*y + cx[5]*y*y
        yo[i] = cy[0] + cy[1]*x + cy[2]*y + \
                cy[3]*x*x + cy[4]*x*y + cy[5]*y*y

    return xo, yo


@cython.wraparound(False)
@cython.boundscheck(False)
<<<<<<< HEAD
def poly3(ndarray[DTYPE_t, ndim=1] xi,
          ndarray[DTYPE_t, ndim=1] yi,
          ndarray[DTYPE_t, ndim=1] cx,
          ndarray[DTYPE_t, ndim=1] cy):
    cdef:
        Py_ssize_t n = xi.shape[0]
        ndarray[DTYPE_t, ndim=1] xo = \
                PyArray_ZEROS(1, <npy_intp*>&n, NPY_DOUBLE, 0)
        ndarray[DTYPE_t, ndim=1] yo = \
                PyArray_ZEROS(1, <npy_intp*>&n, NPY_DOUBLE, 0)
=======
def poly3(np.ndarray[dtype_t, ndim=1] xi,
          np.ndarray[dtype_t, ndim=1] yi,
          np.ndarray[dtype_t, ndim=1] cx,
          np.ndarray[dtype_t, ndim=1] cy):
    cdef:
        Py_ssize_t n = xi.shape[0]
        np.ndarray[dtype_t, ndim=1] xo = \
                np.PyArray_ZEROS(1, <np.npy_intp*>&n, np.NPY_DOUBLE, 0)
        np.ndarray[dtype_t, ndim=1] yo = \
                np.PyArray_ZEROS(1, <np.npy_intp*>&n, np.NPY_DOUBLE, 0)
>>>>>>> 4200f9ec

    cdef:
        double x, x2, x3
        double y, y2, y3
        Py_ssize_t i

    for i in range(n):
        x = xi[i]; x2 = x*x; x3 = x2*x
        y = yi[i]; y2 = y*y; y3 = y2*y

        xo[i] = cx[0] + cx[1]*x + cx[2]*y + \
                cx[3]*x2 + cx[4]*x*y + cx[5]*y2 + \
                cx[6]*x3 + cx[7]*x2*y + cx[8]*x*y2 + cx[9]*y3
        yo[i] = cy[0] + cy[1]*x + cy[2]*y + \
                cy[3]*x2 + cy[4]*x*y + cy[5]*y2 + \
                cy[6]*x3 + cy[7]*x2*y + cy[8]*x*y2 + cy[9]*y3

    return xo, yo


@cython.wraparound(False)
@cython.boundscheck(False)
<<<<<<< HEAD
def poly4(ndarray[DTYPE_t, ndim=1] xi,
          ndarray[DTYPE_t, ndim=1] yi,
          ndarray[DTYPE_t, ndim=1] cx,
          ndarray[DTYPE_t, ndim=1] cy):
    cdef:
        Py_ssize_t n = xi.shape[0]
        ndarray[DTYPE_t, ndim=1] xo = \
                PyArray_ZEROS(1, <npy_intp*>&n, NPY_DOUBLE, 0)
        ndarray[DTYPE_t, ndim=1] yo = \
                PyArray_ZEROS(1, <npy_intp*>&n, NPY_DOUBLE, 0)
=======
def poly4(np.ndarray[dtype_t, ndim=1] xi,
          np.ndarray[dtype_t, ndim=1] yi,
          np.ndarray[dtype_t, ndim=1] cx,
          np.ndarray[dtype_t, ndim=1] cy):
    cdef:
        Py_ssize_t n = xi.shape[0]
        np.ndarray[dtype_t, ndim=1] xo = \
                np.PyArray_ZEROS(1, <np.npy_intp*>&n, np.NPY_DOUBLE, 0)
        np.ndarray[dtype_t, ndim=1] yo = \
                np.PyArray_ZEROS(1, <np.npy_intp*>&n, np.NPY_DOUBLE, 0)
>>>>>>> 4200f9ec

    cdef:
        double x, x2, x3, x4
        double y, y2, y3, y4
        Py_ssize_t i

    for i in range(n):
        x = xi[i]; x2 = x*x; x3 = x2*x; x4 = x2*x2
        y = yi[i]; y2 = y*y; y3 = y2*y; y4 = y2*y2

        xo[i] = cx[0] + cx[1]*x + cx[2]*y + \
                cx[3]*x2 + cx[4]*x*y + cx[5]*y2 + \
                cx[6]*x3 + cx[7]*x2*y + cx[8]*x*y2 + cx[9]*y3 + \
                cx[10]*x4 + cx[11]*x3*y + cx[12]*x2*y2 + cx[13]*x*y3 + cx[14]*y4
        yo[i] = cy[0] + cy[1]*x + cy[2]*y + \
                cy[3]*x2 + cy[4]*x*y + cy[5]*y2 + \
                cy[6]*x3 + cy[7]*x2*y + cy[8]*x*y2 + cy[9]*y3 + \
                cy[10]*x4 + cy[11]*x3*y + cy[12]*x2*y2 + cy[13]*x*y3 + cy[14]*y4

    return xo, yo<|MERGE_RESOLUTION|>--- conflicted
+++ resolved
@@ -14,19 +14,13 @@
 from numpy cimport (npy_intp, NPY_DOUBLE, ndarray, PyArray_ZEROS)
 
 
-
 np.import_array()
 
-<<<<<<< HEAD
-ctypedef np.float_t DTYPE_t
-=======
-ctypedef np.float64_t dtype_t
->>>>>>> 4200f9ec
+ctypedef np.float64_t DTYPE_t
 
 
 @cython.wraparound(False)
 @cython.boundscheck(False)
-<<<<<<< HEAD
 def poly1(ndarray[DTYPE_t, ndim=1] xi,
           ndarray[DTYPE_t, ndim=1] yi,
           ndarray[DTYPE_t, ndim=1] cx,
@@ -37,18 +31,6 @@
                 PyArray_ZEROS(1, <npy_intp*>&n, NPY_DOUBLE, 0)
         ndarray[DTYPE_t, ndim=1] yo = \
                 PyArray_ZEROS(1, <npy_intp*>&n, NPY_DOUBLE, 0)
-=======
-def poly1(np.ndarray[dtype_t, ndim=1] xi,
-          np.ndarray[dtype_t, ndim=1] yi,
-          np.ndarray[dtype_t, ndim=1] cx,
-          np.ndarray[dtype_t, ndim=1] cy):
-    cdef:
-        Py_ssize_t n = xi.shape[0]
-        np.ndarray[dtype_t, ndim=1] xo = \
-                np.PyArray_ZEROS(1, <np.npy_intp*>&n, np.NPY_DOUBLE, 0)
-        np.ndarray[dtype_t, ndim=1] yo = \
-                np.PyArray_ZEROS(1, <np.npy_intp*>&n, np.NPY_DOUBLE, 0)
->>>>>>> 4200f9ec
 
     cdef Py_ssize_t i
 
@@ -61,7 +43,6 @@
 
 @cython.wraparound(False)
 @cython.boundscheck(False)
-<<<<<<< HEAD
 def poly2(ndarray[DTYPE_t, ndim=1] xi,
           ndarray[DTYPE_t, ndim=1] yi,
           ndarray[DTYPE_t, ndim=1] cx,
@@ -72,18 +53,6 @@
                 PyArray_ZEROS(1, <npy_intp*>&n, NPY_DOUBLE, 0)
         ndarray[DTYPE_t, ndim=1] yo = \
                 PyArray_ZEROS(1, <npy_intp*>&n, NPY_DOUBLE, 0)
-=======
-def poly2(np.ndarray[dtype_t, ndim=1] xi,
-          np.ndarray[dtype_t, ndim=1] yi,
-          np.ndarray[dtype_t, ndim=1] cx,
-          np.ndarray[dtype_t, ndim=1] cy):
-    cdef:
-        Py_ssize_t n = xi.shape[0]
-        np.ndarray[dtype_t, ndim=1] xo = \
-                np.PyArray_ZEROS(1, <np.npy_intp*>&n, np.NPY_DOUBLE, 0)
-        np.ndarray[dtype_t, ndim=1] yo = \
-                np.PyArray_ZEROS(1, <np.npy_intp*>&n, np.NPY_DOUBLE, 0)
->>>>>>> 4200f9ec
 
     cdef:
         double x, y
@@ -103,7 +72,6 @@
 
 @cython.wraparound(False)
 @cython.boundscheck(False)
-<<<<<<< HEAD
 def poly3(ndarray[DTYPE_t, ndim=1] xi,
           ndarray[DTYPE_t, ndim=1] yi,
           ndarray[DTYPE_t, ndim=1] cx,
@@ -114,18 +82,6 @@
                 PyArray_ZEROS(1, <npy_intp*>&n, NPY_DOUBLE, 0)
         ndarray[DTYPE_t, ndim=1] yo = \
                 PyArray_ZEROS(1, <npy_intp*>&n, NPY_DOUBLE, 0)
-=======
-def poly3(np.ndarray[dtype_t, ndim=1] xi,
-          np.ndarray[dtype_t, ndim=1] yi,
-          np.ndarray[dtype_t, ndim=1] cx,
-          np.ndarray[dtype_t, ndim=1] cy):
-    cdef:
-        Py_ssize_t n = xi.shape[0]
-        np.ndarray[dtype_t, ndim=1] xo = \
-                np.PyArray_ZEROS(1, <np.npy_intp*>&n, np.NPY_DOUBLE, 0)
-        np.ndarray[dtype_t, ndim=1] yo = \
-                np.PyArray_ZEROS(1, <np.npy_intp*>&n, np.NPY_DOUBLE, 0)
->>>>>>> 4200f9ec
 
     cdef:
         double x, x2, x3
@@ -148,7 +104,6 @@
 
 @cython.wraparound(False)
 @cython.boundscheck(False)
-<<<<<<< HEAD
 def poly4(ndarray[DTYPE_t, ndim=1] xi,
           ndarray[DTYPE_t, ndim=1] yi,
           ndarray[DTYPE_t, ndim=1] cx,
@@ -159,18 +114,6 @@
                 PyArray_ZEROS(1, <npy_intp*>&n, NPY_DOUBLE, 0)
         ndarray[DTYPE_t, ndim=1] yo = \
                 PyArray_ZEROS(1, <npy_intp*>&n, NPY_DOUBLE, 0)
-=======
-def poly4(np.ndarray[dtype_t, ndim=1] xi,
-          np.ndarray[dtype_t, ndim=1] yi,
-          np.ndarray[dtype_t, ndim=1] cx,
-          np.ndarray[dtype_t, ndim=1] cy):
-    cdef:
-        Py_ssize_t n = xi.shape[0]
-        np.ndarray[dtype_t, ndim=1] xo = \
-                np.PyArray_ZEROS(1, <np.npy_intp*>&n, np.NPY_DOUBLE, 0)
-        np.ndarray[dtype_t, ndim=1] yo = \
-                np.PyArray_ZEROS(1, <np.npy_intp*>&n, np.NPY_DOUBLE, 0)
->>>>>>> 4200f9ec
 
     cdef:
         double x, x2, x3, x4
